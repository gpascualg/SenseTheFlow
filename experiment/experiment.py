import tempfile
import os
import copy
import tensorflow as tf

from threading import Thread, Event

from ..config import bar
from ..helper import DefaultNamespace, cmd_args
from .data import DataType, FetchMethod, UriType
from .utils import discover
from .mode import Mode


def default_config():
    gpu_options = tf.GPUOptions(allow_growth=True)
    return tf.ConfigProto(allow_soft_placement=True, gpu_options=gpu_options)

class Experiment(object):
    Instances = {}

    def __new__(cls, experiment_name, model_cls, on_data_ready=None, before_run=None, on_stop=None, persistent_path=None, params=None):
        try:
            instance = Experiment.Instances[experiment_name]
        except:
            instance = object.__new__(cls)
            Experiment.Instances[experiment_name] = instance

        return instance
    
    def __init__(self, experiment_name, model_cls, on_data_ready=None, before_run=None, on_stop=None, persistent_path=None, params=None):
        # Params can be modified on any of the callbacks without affecting
        # the original object
        self.params = copy.copy(params or {})

        # Issue a warning if no parameters are set
        if not params:
            print("[WARNING] Defaulting to empty {} parameters", file=sys.stderr)

        # Private variables
        self.__model_cls = model_cls
        self.__data = []
        self.__gpu = None

        # Predefined path
        if persistent_path is None:
            self.__temp_path = tempfile.TemporaryDirectory()
            self.__persistent_path = self.__temp_path.name
        else:
            self.add_data(FetchMethod.COPY, UriType.PERSISTENT, persistent_path)

        # Discoverable
        self.__model_components = None
        self.__is_using_initialized_model = False

        # Callbacks
        self.__is_remote_execution = False
        self.__on_run = None
        self.__on_data_ready = on_data_ready
        self.__before_run = before_run
        self.__on_stop = on_stop

    def set_remote_execution(self):
        self.__is_remote_execution = True

    def assign_gpu(self, gpu):
        self.__gpu = gpu

    def add_data(self, method, uri_type, uri):
        if uri_type == UriType.PERSISTENT:
            if any(x.UriType == uri_type for x in self.__data):
                raise AssertionError("Only one persistent storage per experiment is allowed")

            # We no longer need a temp path, use the provided one (on_data_ready sets it up)            
            self.__temp_path = None
            self.__persistent_path = None
        
        self.__data.append(DataType(method, uri_type, uri))

    def get_data(self):
        return self.__data

    def on_data_ready(self, data):
        # Save persistent directory
        if data.UriType == UriType.PERSISTENT:
            self.__persistent_path = data.LocalUri
        
        if self.__on_data_ready:
            self.__on_data_ready(self, data)

    def before_run(self):
        if self.__before_run:
            self.__before_run(self)

    def run(self):
        self.__on_run(self)

    def stop(self):
        if self.__on_stop:
            self.__on_stop(self)

    def get_gpu(self):
        assert self.__gpu is not None, "Got an invalid GPU"

        return self.__gpu

    def get_persistant_path(self):
        if not self.__is_remote_execution:
            for data in self.__data:
                if data.UriType == UriType.PERSISTENT:
                    return data.RemoteUri

        return self.__persistent_path

    def get_model_directory(self):
        if not self.__is_remote_execution:
            if self.__model_components is not None:
                return self.__model_components.model_dir
            
        return self.get_persistant_path()        

    def run_local(self, callback, prepend_timestamp=False, append_timestamp=False, force_ascii_discover=False, delete_existing=False):
        model_dir = os.path.normpath(self.get_persistant_path())
        model_name = os.path.basename(model_dir)
        model_dir = model_dir[:-len(model_name)]

        # Discover models
        return discover.discover(model_dir, model_name, lambda *args: self._continue_loading(callback, *args), 
                          prepend_timestamp, append_timestamp, delete_existing, force_ascii_discover)

    def run_remote(self, on_run):
        self.__on_run = on_run

    def _continue_loading(self, callback, model, is_using_initialized_model):
        self.__model_components = model
        self.__is_using_initialized_model = is_using_initialized_model
        callback(self)

    def assert_initialized(self):
        assert self.__is_using_initialized_model, "This model is not initialized"

    def __call__(self):
        assert self.__model_cls is not None, "Model is not configured"
        return self.__model_cls(self.params)

<<<<<<< HEAD
    def train(self, dataset_fn, epochs=1, config=None, warm_start_fn=None, hooks_fn=None, checkpoint_steps=1000, summary_steps=100):
        run = ExperimentRun(self, Mode.TRAIN)
        run.run(dataset_fn, epochs=epochs, config=config, warm_start_fn=warm_start_fn, hooks_fn=hooks_fn, checkpoint_steps=checkpoint_steps, 
                summary_steps=summary_steps)

    def eval(self, dataset_fn, epochs=1, config=None, warm_start_fn=None, hooks_fn=None, summary_steps=100):
=======
    def train(self, dataset_fn, epochs=1, config=None, warm_start_fn=None, checkpoint_steps=1000, summary_steps=100, hooks=(), sync=False):
        run = ExperimentRun(self, Mode.TRAIN)
        return run.run(dataset_fn, epochs=epochs, config=config, warm_start_fn=warm_start_fn, checkpoint_steps=checkpoint_steps, 
            summary_steps=summary_steps, hooks=hooks, sync=sync)

    def eval(self, dataset_fn, epochs=1, config=None, warm_start_fn=None, summary_steps=100, hooks=(), sync=False):
>>>>>>> cccdc70d
        if not self.__is_using_initialized_model:
            print("[WARNING] Evaluating a non-trained model", file=sys.stderr)

        run = ExperimentRun(self, Mode.EVAL)
<<<<<<< HEAD
        run.run(dataset_fn, epochs=epochs, config=config, warm_start_fn=warm_start_fn, hooks_fn=hooks_fn, checkpoint_steps=None, 
                summary_steps=summary_steps)

    def test(self, dataset_fn, epochs=1, config=None, warm_start_fn=None, hooks_fn=None, summary_steps=100):
=======
        return run.run(dataset_fn, epochs=epochs, config=config, warm_start_fn=warm_start_fn, checkpoint_steps=None, 
            summary_steps=summary_steps, hooks=hooks, sync=sync)

    def test(self, dataset_fn, epochs=1, config=None, warm_start_fn=None, summary_steps=100, hooks=(), sync=False):
>>>>>>> cccdc70d
        if not self.__is_using_initialized_model:
            print("[WARNING] Testing a non-trained model", file=sys.stderr)

        run = ExperimentRun(self, Mode.PREDICT)
<<<<<<< HEAD
        run.run(dataset_fn, epochs=epochs, config=config, warm_start_fn=warm_start_fn, hooks_fn=hooks_fn, checkpoint_steps=None, 
                summary_steps=summary_steps)
=======
        return run.run(dataset_fn, epochs=epochs, config=config, warm_start_fn=warm_start_fn, checkpoint_steps=None, 
            summary_steps=summary_steps, hooks=hooks, sync=sync)
>>>>>>> cccdc70d

class ExperimentOutput(object):
    def __init__(self, _sentinel=None, outputs=None, train_op=None, loss=None):
        assert _sentinel is None, "Please use named arguments, outputs=x, etc."
        self.outputs = outputs
        self.train_op = train_op
        self.loss = loss

class ExperimentHook(object):
    def __init__(self, steps, callback, concurrent=True):
        self.__steps = steps
        self.__tensors = []
        self.__callback = callback
        self.__concurrent = concurrent
        self.__now = Event()
        self.__ready = Event()

    def ready(self, step):
        return self.__now.is_set() or (step % self.__steps) == 0

    def __call_callback(self, step, *args):
        self.__callback(step, *args)
        self.__ready.set()

    def __call__(self, step, *args):
        self.__now.clear()
        self.__ready.clear()

        if self.__concurrent:
            thread = Thread(target=self.__call_callback, args=(step, *args))
            thread.start()
        else:
            self.__call_callback(step, *args)

    def tensors(self):
        # Defaults to returning the list of tensors, might be overloaded
        # to, for example, create runtime summaries
        return self.__tensors

    def needs(self, tensor):
        self.__tensors.append(tensor)

    def trigger(self):
        self.__ready.clear()
        self.__now.set()

    def wait(self):
        self.__ready.wait()

class AsyncExecution(object):
    def __init__(self, experiment_run, *args, **kwargs):
        self.__experiment_run = experiment_run
        self.experiment = experiment_run.experiment
        self.thread = Thread(target=experiment_run._run, args=args, kwargs=kwargs)
        self.thread.start()

    def wait(self):
        try:
            self.thread.join()
        except KeyboardInterrupt:
            return
    
    def stop(self, block=True):
        self.experiment_run.stop()
        if block:
            self.wait()

    def save(self, block=True):
        self.experiment.save(block=block)

    def reattach(self):
        self.experiment.reattach()


class ExperimentRun(object):
    def __init__(self, experiment, mode):
        self.experiment = experiment
        self.mode = mode

        # To allow execution re-attaching
        self.__steps_bar = None
        self.__step = -1
        self.__stop = False

        # Trigger hook right now
        self.__checkpoint_hook = None
        self.__summaries_hook = None

    def reattach(self):
        if self.__steps_bar is not None:
            self.__steps_bar.close()
        
        self.__steps_bar = bar()
        self.__steps_bar.update(self.__step)

    def save(self, block=True):
        assert self.__checkpoint_hook is not None, "First run the experiment"
        self.__checkpoint_hook.trigger()

<<<<<<< HEAD
    def run(self, dataset_fn, epochs=1, config=None, warm_start_fn=None, hooks_fn=None, checkpoint_steps=1000, summary_steps=100):
=======
        if block:
            self.__checkpoint_hook.wait()

    # THe user won't see this at all
    def run(self, *args, **kwargs):
        if kwargs['sync']:
            return self._run(*args, **kwargs)
        else:
            context = AsyncExecution(self, *args, **kwargs)
            return context

    def _run(self, dataset_fn, epochs=1, config=None, warm_start_fn=None, checkpoint_steps=1000, summary_steps=100, hooks=(), sync=None):
        # @param sync is added for convenience, it is not used at all here

>>>>>>> cccdc70d
        with tf.Graph().as_default(), tf.device('/gpu:{}'.format(self.experiment.get_gpu())):
            with tf.Session(config=config or default_config()) as sess:
                # Create step and dataset iterator
                global_step = tf.train.get_or_create_global_step()
                dataset = dataset_fn()
                itr = dataset.make_one_shot_iterator()

                # Test has no y
                if self.mode == Mode.PREDICT:
                    x = itr.get_next()
                    y = None
                else:
                    x, y = itr.get_next()
                
                # Input tensors to control deps
                input_tensors = []
                for v in (x, y):
                    if isinstance(v, (list, tuple)):
                        input_tensors += v

                    if isinstance(v, dict):
                        input_tensors += list(x.values())

                # Get outputs from model
                with tf.control_dependencies(input_tensors):
                    model = self.experiment()
                    outputs = model(x, y, self.mode, self.experiment.params)
                    assert isinstance(outputs, ExperimentOutput), "Output from model __call__ should be ExperimentOutput"
                    assert self.mode != Mode.TRAIN or outputs.train_op is not None, "During training outputs.train_op must be defined"

                # Any more hooks to be created
                hooks = (hooks_fn and hooks_fn(model, x, y, outputs)) or []

                # Prep summaries and checkpoints
                model_dir = self.experiment.get_model_directory()
                merged = tf.summary.merge_all()
                writer = tf.summary.FileWriter(os.path.join(model_dir, self.mode.value), sess.graph)
        
                # Checkpoints
                saver = tf.train.Saver(filename=os.path.join(model_dir, 'model.ckpt'))
                
                # Run once
                sess.run(tf.global_variables_initializer())

                # Warm start hooks
                warm_start_fn and warm_start_fn(self.experiment, model, sess)
                
                # Restore if there is anything to restore from
                ckpt = tf.train.get_checkpoint_state(os.path.join(model_dir, 'model.ckpt')) 
                if ckpt is not None:
                    saver.restore(sess, ckpt.model_checkpoint_path)

                # Checkpoints?
                if checkpoint_steps is not None:
                    self.__checkpoint_hook = ExperimentHook(
                        steps=checkpoint_steps,
                        callback=lambda step: saver.save(sess, os.path.join(model_dir, 'model.ckpt'), global_step=step),
                        concurrent=False
                    )
                    hooks.append(self.__checkpoint_hook)
    
                # Summaries?
                if summary_steps is not None:
                    self.__summaries_hook = ExperimentHook(
                        steps=summary_steps,
                        callback=lambda step, merged: writer.add_summary(merged, step)
                    )
                    self.__summaries_hook.needs(merged)
                    hooks.append(self.__summaries_hook)

                # First run to fix/update steps
                first = True

                # Standard requested tensors
                if self.mode == Mode.TRAIN:
                    standard_feed = [global_step, outputs.loss, outputs.train_op]
                else:
                    standard_feed = [global_step, outputs.loss, []]

                # Up to epochs
                for epoch in bar(range(epochs)):
                    self.__steps_bar = bar()

                    try:
                        while not self.__stop:
                            # Other requests of hooks
                            hooks_feed = [hook.tensors() for hook in hooks if hook.ready(self.__step + 1)]

                            # Run session
                            self.__step, loss, _, *hooks_output = sess.run(standard_feed + hooks_feed)
                            
                            # Update bar
                            self.__steps_bar.set_description('Loss: {:.2f}'.format(loss or '?'))
                            self.__steps_bar.update(1 if not first else self.__step)
                            first = False

                            # Call all hooks
                            for idx, hook in enumerate(hook for hook in hooks if hook.ready(self.__step)):
                                hook(self.__step, *hooks_output[idx])

                    except tf.errors.OutOfRangeError:
                        # It's ok, one epoch done
                        pass
                    except KeyboardInterrupt:
                        # Exit gracefully
                        break
                    finally:
                        self.__steps_bar.close()

                    if self.__stop:
                        break


def keras_weight_loader(module, model, include_top, weights='imagenet'):
    if weights == 'imagenet':
        if include_top:
            weights_path = tf.keras.utils.get_file(
                module.WEIGHTS_PATH.split('/')[-1],
                module.WEIGHTS_PATH,
                cache_subdir='models')
        else:
            weights_path = tf.keras.utils.get_file(
                module.WEIGHTS_PATH_NO_TOP.split('/')[-1],
                module.WEIGHTS_PATH_NO_TOP,
                cache_subdir='models')
        
        model.load_weights(weights_path)<|MERGE_RESOLUTION|>--- conflicted
+++ resolved
@@ -143,47 +143,26 @@
         assert self.__model_cls is not None, "Model is not configured"
         return self.__model_cls(self.params)
 
-<<<<<<< HEAD
-    def train(self, dataset_fn, epochs=1, config=None, warm_start_fn=None, hooks_fn=None, checkpoint_steps=1000, summary_steps=100):
+    def train(self, dataset_fn, epochs=1, config=None, warm_start_fn=None, hooks_fn=None, checkpoint_steps=1000, summary_steps=100, sync=False):
         run = ExperimentRun(self, Mode.TRAIN)
-        run.run(dataset_fn, epochs=epochs, config=config, warm_start_fn=warm_start_fn, hooks_fn=hooks_fn, checkpoint_steps=checkpoint_steps, 
-                summary_steps=summary_steps)
-
-    def eval(self, dataset_fn, epochs=1, config=None, warm_start_fn=None, hooks_fn=None, summary_steps=100):
-=======
-    def train(self, dataset_fn, epochs=1, config=None, warm_start_fn=None, checkpoint_steps=1000, summary_steps=100, hooks=(), sync=False):
-        run = ExperimentRun(self, Mode.TRAIN)
-        return run.run(dataset_fn, epochs=epochs, config=config, warm_start_fn=warm_start_fn, checkpoint_steps=checkpoint_steps, 
-            summary_steps=summary_steps, hooks=hooks, sync=sync)
-
-    def eval(self, dataset_fn, epochs=1, config=None, warm_start_fn=None, summary_steps=100, hooks=(), sync=False):
->>>>>>> cccdc70d
+        return run.run(dataset_fn, epochs=epochs, config=config, warm_start_fn=warm_start_fn, hooks_fn=hooks_fn, checkpoint_steps=checkpoint_steps, 
+            summary_steps=summary_steps, sync=sync)
+
+    def eval(self, dataset_fn, epochs=1, config=None, warm_start_fn=None, hooks_fn=None, summary_steps=100, sync=False):
         if not self.__is_using_initialized_model:
             print("[WARNING] Evaluating a non-trained model", file=sys.stderr)
 
         run = ExperimentRun(self, Mode.EVAL)
-<<<<<<< HEAD
-        run.run(dataset_fn, epochs=epochs, config=config, warm_start_fn=warm_start_fn, hooks_fn=hooks_fn, checkpoint_steps=None, 
-                summary_steps=summary_steps)
-
-    def test(self, dataset_fn, epochs=1, config=None, warm_start_fn=None, hooks_fn=None, summary_steps=100):
-=======
-        return run.run(dataset_fn, epochs=epochs, config=config, warm_start_fn=warm_start_fn, checkpoint_steps=None, 
-            summary_steps=summary_steps, hooks=hooks, sync=sync)
-
-    def test(self, dataset_fn, epochs=1, config=None, warm_start_fn=None, summary_steps=100, hooks=(), sync=False):
->>>>>>> cccdc70d
+        return run.run(dataset_fn, epochs=epochs, config=config, warm_start_fn=warm_start_fn, hooks_fn=hooks_fn, checkpoint_steps=None, 
+            summary_steps=summary_steps, sync=sync)
+
+    def test(self, dataset_fn, epochs=1, config=None, warm_start_fn=None, hooks_fn=None, summary_steps=100, sync=False):
         if not self.__is_using_initialized_model:
             print("[WARNING] Testing a non-trained model", file=sys.stderr)
 
         run = ExperimentRun(self, Mode.PREDICT)
-<<<<<<< HEAD
-        run.run(dataset_fn, epochs=epochs, config=config, warm_start_fn=warm_start_fn, hooks_fn=hooks_fn, checkpoint_steps=None, 
-                summary_steps=summary_steps)
-=======
-        return run.run(dataset_fn, epochs=epochs, config=config, warm_start_fn=warm_start_fn, checkpoint_steps=None, 
-            summary_steps=summary_steps, hooks=hooks, sync=sync)
->>>>>>> cccdc70d
+        return run.run(dataset_fn, epochs=epochs, config=config, warm_start_fn=warm_start_fn, hooks_fn=hooks_fn, checkpoint_steps=None, 
+            summary_steps=summary_steps, sync=sync)
 
 class ExperimentOutput(object):
     def __init__(self, _sentinel=None, outputs=None, train_op=None, loss=None):
@@ -283,13 +262,10 @@
         assert self.__checkpoint_hook is not None, "First run the experiment"
         self.__checkpoint_hook.trigger()
 
-<<<<<<< HEAD
-    def run(self, dataset_fn, epochs=1, config=None, warm_start_fn=None, hooks_fn=None, checkpoint_steps=1000, summary_steps=100):
-=======
         if block:
             self.__checkpoint_hook.wait()
 
-    # THe user won't see this at all
+    # The user won't see this at all
     def run(self, *args, **kwargs):
         if kwargs['sync']:
             return self._run(*args, **kwargs)
@@ -297,10 +273,9 @@
             context = AsyncExecution(self, *args, **kwargs)
             return context
 
-    def _run(self, dataset_fn, epochs=1, config=None, warm_start_fn=None, checkpoint_steps=1000, summary_steps=100, hooks=(), sync=None):
+    def _run(self, dataset_fn, epochs=1, config=None, warm_start_fn=None, hooks_fn=None, checkpoint_steps=1000, summary_steps=100, sync=None):
         # @param sync is added for convenience, it is not used at all here
 
->>>>>>> cccdc70d
         with tf.Graph().as_default(), tf.device('/gpu:{}'.format(self.experiment.get_gpu())):
             with tf.Session(config=config or default_config()) as sess:
                 # Create step and dataset iterator
