--- conflicted
+++ resolved
@@ -47,11 +47,7 @@
 ##################
 RUN git clone https://github.com/tensorflow/tensorflow
 WORKDIR tensorflow
-<<<<<<< HEAD
-RUN git checkout v1.3.1
-=======
 RUN git checkout v1.4.0
->>>>>>> 0ac3637e
 
 ## Hack to make tensorflow build process use non-standard python location
 RUN sed -i \
@@ -59,24 +55,6 @@
 	third_party/gpus/crosstool/clang/bin/crosstool_wrapper_driver_is_not_gcc.tpl
 
 ## Setup bazel configuration variables
-<<<<<<< HEAD
-ENV PYTHON_BIN_PATH=/opt/anaconda/bin/python
-ENV USE_DEFAULT_PYTHON_LIB_PATH=1
-ENV TF_NEED_MKL=1
-ENV TF_DOWNLOAD_MKL=1
-ENV TF_NEED_CUDA=1
-ENV TF_NEED_OPENCL=0
-ENV TF_NEED_JEMALLOC=1
-ENV TF_NEED_HDFS=0
-ENV TF_NEED_GDR=0
-ENV TF_NEED_MPI=0
-ENV TF_ENABLE_XLA=1
-ENV TF_CUDA_CLANG=0
-ENV TF_NEED_GCP=0
-ENV TF_CUDA_VERSION=8.0
-ENV TF_CUDNN_VERSION=5
-ENV TF_CUDA_COMPUTE_CAPABILITIES=3.5,5.2,6.1
-=======
 ENV PYTHON_BIN_PATH=/opt/anaconda/bin/python \
 	USE_DEFAULT_PYTHON_LIB_PATH=1 \
 	TF_NEED_MKL=1 \
@@ -95,7 +73,6 @@
         CUDNN_INSTALL_PATH=/usr/lib/x86_64-linux-gnu \
 	TF_CUDA_COMPUTE_CAPABILITIES=3.5,5.2
 
->>>>>>> 0ac3637e
 RUN chmod +x configure && \
 	sed -i -e '3,4d' configure && \
 	sed -i '/^\s*sha256 = /d' tensorflow/workspace.bzl && \
