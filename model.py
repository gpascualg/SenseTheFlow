--- conflicted
+++ resolved
@@ -215,9 +215,9 @@
     def set_model(self, model):
         self._model = model
 
-    def aggregate_callback(self, k, results):
+    def aggregate_callback(self, model, k, results):
         if self._aggregate_callback is not None:
-            self._aggregate_callback(self._model, k, results)
+            self._aggregate_callback(model, k, results)
 
     def begin(self):
         pass
@@ -487,14 +487,9 @@
                     
                 aggregate_callback(self, k, results)
 
-<<<<<<< HEAD
             # Compatibility with older code, no need to iterate if only one result is available
             if total == 1:
                 return result
-=======
-        if eval_callback is not None:
-            eval_callback.aggregate_callback(results)
->>>>>>> c1325174
 
             # Otherwise, yield results
             yield result
